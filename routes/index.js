var express = require('express');
const axios = require("axios");
const multer = require("multer");
var router = express.Router();
const FormData = require('form-data');
const fs = require('fs-extra');
const downloadAndTranscribe = require('../downloading/download.js')
// const transcribe = require('../transcribe');
const transcribeWrapped = require('../transcribe/transcribe-wrapped');
const Queue = require("promise-queue");
const {languagesToTranscribe} = require("../constants/constants");
const filenamify = require("filenamify");
const { forHumans, forHumansNoSeconds } = require('../helpers/helpers')
const path = require('path');
const moment = require('moment');
const ffprobe = require("ffprobe");
const which = require("which");
const {fr} = require("language-name-map/map");
const { languagesToTranslateTo, newLanguagesMap, modelsArray, whisperLanguagesHumanReadableArray } = require('../constants/constants');
const ffprobePath = which.sync('ffprobe')
const _ = require('lodash');

// const languageNameMap = require('language-name-map/map')
// l('language name map');
// l(newLanguagesMap.reverse())

// one minute in milliseconds
const oneMinute = 1000 * 60;

const interval = oneMinute;

global.siteStats = {}

async function getTranscriptionData(){
  let totalSeconds = 0;

  const processDirectory = process.cwd();
  const transcriptionsDirectory = `${processDirectory}/transcriptions`;
  await fs.mkdirp(transcriptionsDirectory);

  const transcriptionsDirectoryContents = await fs.readdir(transcriptionsDirectory);

  // loop through all transcription directories
  for (const transcriptionDirectory of transcriptionsDirectoryContents) {
    // check if directory is directory
    const directoryPath = `${transcriptionsDirectory}/${transcriptionDirectory}`;

    // this is guaranteed to exist
    const directoryStats = await fs.stat(directoryPath);

    const isDirectory = directoryStats.isDirectory();

    // only loop through if it's a directory
    if (isDirectory) {
      // check if directory has a processing_data.json file
      const processingDataPath = `${directoryPath}/processing_data.json`;

      // read processing_data.json file
      // dont error if processingData doesn't exist
      const processingDataExists = await fs.pathExists(processingDataPath);

      if(!processingDataExists){
        continue
      }

      let processingData, fileExistsButJsonError;
      try {
        processingData = JSON.parse(await fs.readFile(processingDataPath, 'utf8'));
      } catch (err) {

        // syntax error
        fileExistsButJsonError = err.toString().includes('SyntaxError');

        // delete the media if json error
        if(fileExistsButJsonError){
          continue
        }
      }

      if(!processingData){
        continue
      }

      const uploadDurationInSeconds = processingData.uploadDurationInSeconds;

      if(uploadDurationInSeconds){
        totalSeconds += uploadDurationInSeconds;
      }


    }
  }

  global.siteStats = {
    totalSeconds,
    amountOfTranscriptions: transcriptionsDirectoryContents.length,
    humanReadableTime: forHumansNoSeconds(totalSeconds),
  }

  l('siteStats');
  l(global.siteStats);
}

getTranscriptionData();

// Schedule the directory reading operation at regular intervals
setInterval(async () => {
  getTranscriptionData();
}, interval);



const makeFileNameSafe = function(string){
  return filenamify(string, {replacement: '_' })
    .replace(/[&\/\\#,+()$~%.'":*?<>{}!]/g, '')
    .replace(/\s+/g,"_")
    .split('：').join(':');
}

let concurrentJobs = process.env.CONCURRENT_AMOUNT;
if(process.NODE_ENV === 'development'){
  concurrentJobs = 1;
}

l(`CONCURRENT JOBS ALLOWED AMOUNT: ${concurrentJobs} `)

// todo: on dif node-env change it to 2
var maxConcurrent = ( concurrentJobs && Number(concurrentJobs) ) || 1;
var maxQueue = Infinity;
var queue = new Queue(maxConcurrent, maxQueue);

l(queue);

const storage = multer.diskStorage({ // notice you are calling the multer.diskStorage() method here, not multer()
  destination: function(req, file, cb) {
    cb(null, './uploads/')
  },
});

var upload = multer({ storage });

l = console.log;

const uploadPath =  process.env.UPLOAD_PATH || 'localhost:3000';

function decode_utf8(s) {
  return decodeURIComponent(escape(s));
}

const nodeEnv = process.env.NODE_ENV || 'development';
l('nodeEnv');
l(nodeEnv);

let uploadFileSizeLimitInMB = 3000;
if(nodeEnv === 'production'){
  uploadFileSizeLimitInMB = process.env.UPLOAD_FILE_SIZE_LIMIT_IN_MB;
}
l('uploadFileSizeLimitInMB');
l(uploadFileSizeLimitInMB);

// home page
router.get('/', function(req, res, next) {
  const domainName = req.hostname;

  const isFreeSubtitles = domainName === 'freesubtitles.ai';

  function decrementBySecond(timeRemainingValues) {
    let { secondsRemaining, minutesRemaining, hoursRemaining } = timeRemainingValues;

    if(secondsRemaining === 0 || secondsRemaining === '00'){
      if(minutesRemaining > 0){
        secondsRemaining = 59;
        minutesRemaining = minutesRemaining - 1;
      }
    } else {
      secondsRemaining = secondsRemaining - 1;
    }

    if (minutesRemaining === 0 || minutesRemaining === '00') {
      if(hoursRemaining > 0){
        minutesRemaining = 59;
        hoursRemaining = hoursRemaining - 1;
      }
    }

    if (minutesRemaining.toString()?.length === 1) {
      minutesRemaining = '0' + minutesRemaining;
    }

    if (secondsRemaining.toString()?.length === 1) {
      secondsRemaining = '0' + secondsRemaining;
    }


    let thingString = `${minutesRemaining}:${secondsRemaining}`;
    if(hoursRemaining){ thingString = `${hoursRemaining}:${thingString}` }

    return {
      secondsRemaining,
      minutesRemaining,
      hoursRemaining,
      string: thingString
    }
  }

  // transcribe frontend page
  res.render('index', {
    title: 'Transcribe File',
    uploadPath,
    forHumans,
    nodeEnv,
    siteStats: global.siteStats,
    isFreeSubtitles,
    uploadFileSizeLimitInMB,
    modelsArray,
    languages: whisperLanguagesHumanReadableArray,
    decrementBySecond
  });
});

global.queueData = [];

router.post('/file', upload.single('file'), async function (req, res, next) {
  // l(global.ws);

  try {
    l(req.file);
    l(req.body);

    const language = req.body.language;
    let model = req.body.model;
    const websocketNumber = req.body.websocketNumber;
    const uploadedFilePath = req.file.path;
    const uploadGeneratedFilename = req.file.filename;
    const shouldTranslate = req.body.shouldTranslate === 'true';

    const ffprobeResponse = await ffprobe(uploadedFilePath, { path: ffprobePath });

    const audioStream = ffprobeResponse.streams.filter(stream => stream.codec_type === 'audio')[0];
    const uploadDurationInSeconds = Math.round(audioStream.duration);

    const amountOfSecondsInHour = 60 * 60;
    const domainName = req.hostname;

    const fileSizeInMB = Math.round(req.file.size / 1048576);

    const isFreeSubtitles = domainName === 'freesubtitles.ai';
    if(isFreeSubtitles){
      if(uploadDurationInSeconds > amountOfSecondsInHour){
        const uploadLengthErrorMessage = `Your upload length is ${forHumansNoSeconds(uploadDurationInSeconds)}, but currently the maximum length allowed is only 1 hour`;
        return res.status(400).send(uploadLengthErrorMessage);
      }
      if(fileSizeInMB > uploadFileSizeLimitInMB){
        const uploadSizeErrorMessage = `Your upload size is ${fileSizeInMB} MB, but the maximum size currently allowed is ${uploadFileSizeLimitInMB} MB.`;
        return res.status(400).send(uploadSizeErrorMessage);
      }
    }


    // TODO: check file duration here

    let logFileNames = true;
    // something.mp4
    let originalFileNameWithExtension = decode_utf8(req.file.originalname);

    // .mp4 (includes leading period)
    const originalFileExtension = path.parse(originalFileNameWithExtension).ext;

    const originalFileNameWithoutExtension = path.parse(originalFileNameWithExtension).name;
    // l('originalFileNameWithoutExtension')
    // l(originalFileNameWithoutExtension)

    // something
    const directorySafeFileNameWithoutExtension = makeFileNameSafe(originalFileNameWithoutExtension)

    // l('directorySafeFileNameWithoutExtension')
    // l(directorySafeFileNameWithoutExtension)


    // something.mp4
    const directorySafeFileNameWithExtension = `${directorySafeFileNameWithoutExtension}${originalFileExtension}`

    if(!uploadedFilePath){ res.status(500); res.send('no file')}

    // load websocket by passed number
    let websocketConnection;
    if(global.webSocketData){
      // l(global.webSocketData);
      const websocket = global.webSocketData.find(function(websocket){
        return websocketNumber === websocket.websocketNumber;
      })
      if(websocket){
        websocketConnection = websocket.websocket;
      } else {
        throw new Error('no websocket!');
      }

    }

    // TODO: this is wrong, it's with adding the pending length to get amount in front
    const placeInQueue = queue.getQueueLength();

    // l(queue);
    l('place in queue');
    l(placeInQueue);

    // general queue data
    global.queue = {}

    const amountOfCurrentPending = queue.getPendingLength()

    const amountinQueue = queue.getQueueLength()

    const totalOutstanding = amountOfCurrentPending + amountinQueue;

    l('totaloutstanding');
    l(totalOutstanding);

    // give frontend their queue position
    if(amountOfCurrentPending > 0){
      websocketConnection.send(JSON.stringify({
        message: 'queue',
        placeInQueue: totalOutstanding
      }), function () {});
    }

    global.queueData.push(websocketNumber)

    // l('queue data');
    // l(global.queueData);

    // make the model medium by default
    if(!model){
      model = 'medium';
    }

    const timestampString = moment(new Date()).format('DD-MMMM-YYYY_HH_mm_ss');

    const separator = '--'

    const fileSafeNameWithDateTimestamp = `${directorySafeFileNameWithoutExtension}${separator}${timestampString}`;

    const fileSafeNameWithDateTimestampAndExtension = `${directorySafeFileNameWithoutExtension}${separator}${timestampString}${originalFileExtension}`;

    queue.add(async function () {
      // TODO: catch the error here?
      await transcribeWrapped({
        uploadedFilePath,
        language,
        model,
        directorySafeFileNameWithoutExtension,
        directorySafeFileNameWithExtension,
        originalFileNameWithExtension,
        fileSafeNameWithDateTimestamp,
        fileSafeNameWithDateTimestampAndExtension,
        uploadGeneratedFilename,
        shouldTranslate,
        uploadDurationInSeconds,

        // websocket/queue
        websocketConnection,
        websocketNumber,
        queue,
        languagesToTranslateTo
      })
    })

    const obj = JSON.parse(JSON.stringify(req.body));
    l(obj);

    // l(req.files);
    // l(req.body);
    res.send('ok');
    // req.files is array of uploaded files
    // req.body will contain the text fields, if there were any
  } catch (err){
    l('err')
    l(err);
    throw(err);
  }
});

// router.get("/transcriptions/:path/:filename" , async function(req, res, next){
//   console.log(req.params);
//   res.sendFile(`${process.cwd()}/transcriptions/${req.params.path}/${req.params.filename}`);
// });

l(process.cwd());

/** PLYR PLAYER **/
router.get("/player/:filename" , async function(req, res, next){
  try {
    const fileNameWithoutExtension = req.params.filename

    const processDirectory = process.cwd();

    const containingFolder = `${processDirectory}/transcriptions/${fileNameWithoutExtension}`

    const processingDataPath = `${containingFolder}/processing_data.json`;

    const processingData = JSON.parse(await fs.readFile(processingDataPath, 'utf8'));


    const filePathWithoutExtension = `/transcriptions/${fileNameWithoutExtension}/${processingData.directoryFileName}`;

    l('filePathWithoutExtension')
    l(filePathWithoutExtension);

    const translatedLanguages = processingData.translatedLanguages;

    // TODO: check that it doesn't include the original language? or it never will?
    const languagesToLoop = newLanguagesMap.filter(function(language){
      return translatedLanguages.includes(language.name)
    });

    l({processingData});

    l({languagesToLoop});

<<<<<<< HEAD
    let allLanguages = languagesToLoop.slice();

    allLanguages.push({
      name: processingData.language,
      languageCode: processingData.languageCode
    })

    l('all languages');
    l(allLanguages);

    res.render('player', {
=======
    res.render('player/player', {
>>>>>>> 4e6c0805
      filePath: filePathWithoutExtension,
      languages: languagesToTranscribe,
      fileNameWithoutExtension,
      filePathWithoutExtension,
      processingData,
      title: processingData.filename,
      languagesToLoop,
      allLanguages
      // vttPath,
      // fileSource
    })
  } catch (err){
    l('err');
    l(err);
    res.send(err);
  }
});

// it's an array of file names
const getAllDirectories = async (dir) => {
  let files = await fs.promises.readdir(dir, { withFileTypes: true });

  let newFiles = [];

  for (let file of files) {
    // l('file');
    // l(file);
    // l(file.name);
    // l(file.isDirectory());
    if(!file.isDirectory()) continue;

    let processingData;
    try {
      processingData = JSON.parse(await fs.readFile(`${dir}/${file.name}/processing_data.json`, 'utf8'));
    } catch (err){
      // l('err');
      // l(err);
      processingData = null;
    }
    //
    // l('processing data');
    // l(processingData);

    if(processingData && processingData.startedAt && processingData.uploadDurationInSeconds){
      newFiles.push({
        name: file.name,
        processingData,
        formattedDate: moment(processingData.startedAt).format("D MMM YYYY"),
        timestamp: processingData.startedAt && new Date(processingData.startedAt).getTime()
      });
    }
  }

  return newFiles
}

async function sortByModifiedAtTime(dir){
  // sort by modified date
  return files
    .map(async fileName => ({
      name: fileName,
      time: await fs.stat(`${dir}/${fileName}`).mtime.getTime(),
    }))
    .sort((a, b) => a.time - b.time)
    .map(file => file.name);
};

async function getMatchingFiles({ files, language, keepMedia }){
  // TODO: ugly design but can't think of a better approach atm
  let keepMediaMatch;
  if(keepMedia === false){
    keepMediaMatch = undefined;
  } else {
    keepMediaMatch = keepMedia;
  }

  files = files.filter((file) => {
    return language === file.processingData.language &&
    keepMediaMatch === file.processingData.keepMedia
  })

  return files
}



// see files
router.get('/files', async function(req, res, next) {
  try {
    const { password, language } = req.query;

    const keepMedia = req.query.keepMedia === 'true';

    if(password !== process.env.FILES_PASSWORD){
      res.redirect('/404')
    } else {
      const dir = './transcriptions';

      //
      let files = await getAllDirectories('./transcriptions');

      // log files length
      l('files length');
      l(files.length);
      // l(files);

      // TODO: what other things to match against?
      files = await getMatchingFiles({ dir, files, language, keepMedia });

      files = _.orderBy(files, (file) => new Date(file.processingData.finishedAT), 'desc');

      // // log files length
      // l('files length');
      // l(files.length);
      //
      // files = await sortByModifiedAtTime('./transcriptions');


      // most recently effected files first (non-destructive, functional)
      // files = [].concat(files).reverse();

      // log files length
      // l('files length');
      // l(files.length);
      //
      // l('returning');
      // l(files);

      return res.render('files', {
        // list of file names
        files,
        title: 'Files',
      })
    }

  } catch(err){
    l('err');
    l(err);
  }
});

// see files
router.get('/learnserbian', async function(req, res, next) {
  try {

    const dir = './transcriptions';
    //
    let files = await getAllDirectories('./transcriptions');

    const language = 'Serbian';
    const keepMedia = true;

    // TODO: what other things to match against?
    files = await getMatchingFiles({ dir, files, language, keepMedia });

    l('files length');
    l(files.length);
    l(files);

    files = files.filter(function(file){
      return file.processingData.translatedLanguages.length;
    });

    // TODO: finishedAT is misspelled
    files = _.orderBy(files, (file) => new Date(file.processingData.finishedAT), 'desc');

    return res.render('files', {
      // list of file names
      files,
      title: 'Files',
    })

  } catch(err){
    l('err');
    l(err);
  }
});

module.exports = router;<|MERGE_RESOLUTION|>--- conflicted
+++ resolved
@@ -413,11 +413,12 @@
       return translatedLanguages.includes(language.name)
     });
 
-    l({processingData});
-
-    l({languagesToLoop});
-
-<<<<<<< HEAD
+    l('processing data');
+    l(processingData);
+
+    l('languages to loop');
+    l(languagesToLoop);
+
     let allLanguages = languagesToLoop.slice();
 
     allLanguages.push({
@@ -428,10 +429,7 @@
     l('all languages');
     l(allLanguages);
 
-    res.render('player', {
-=======
     res.render('player/player', {
->>>>>>> 4e6c0805
       filePath: filePathWithoutExtension,
       languages: languagesToTranscribe,
       fileNameWithoutExtension,
